import Vue from 'vue'
import defaultOptions from './defaultOptions'
import { getCaretPositionAfterFormat, getDistractionFreeCaretPosition, setCaretPosition } from './utils/caretPosition'
import conformToMask from './utils/conformToMask'
import createCurrencyFormat from './utils/createCurrencyFormat'
import dispatchEvent from './utils/dispatchEvent'
import parse from './utils/parse'
import equal from './utils/equal'
import { toFloat, toInteger } from './utils/numberUtils'

const init = (el, optionsFromBinding, defaultOptions) => {
  const inputElement = el.tagName.toLowerCase() === 'input' ? el : el.querySelector('input')
  if (!inputElement) {
    throw new Error('No input element found')
  }
  const options = { ...defaultOptions, ...optionsFromBinding }
  const { min, max, distractionFree, autoDecimalMode } = options
  if (typeof distractionFree === 'boolean') {
    options.distractionFree = {
      hideCurrencySymbol: distractionFree,
      hideNegligibleDecimalDigits: distractionFree,
      hideGroupingSymbol: distractionFree
    }
  }
  if (autoDecimalMode) {
    options.distractionFree.hideNegligibleDecimalDigits = false
  }
  if (min != null && max != null && min > max) {
    throw new Error('Invalid value range')
  }
  const currencyFormat = createCurrencyFormat(options)
  inputElement.$ci = {
    ...inputElement.$ci || {},
    options,
    currencyFormat
  }
  return inputElement
}

const applyFixedFractionFormat = (el, value) => {
<<<<<<< HEAD
  const { options: { min, max, locale }, currencyFormat: { minimumFractionDigits, maximumFractionDigits } } = el.$ci
  if (value != null) {
    if (min != null && value < min) {
      value = min
    }
    if (max != null && value > max) {
      value = max
    }
    value = new Intl.NumberFormat(locale, { minimumFractionDigits, maximumFractionDigits }).format(value)
=======
  const { options: { min, max, locale }, currencyFormat: { decimalLength } } = el.$ci
  if (min != null && (value == null || value < min)) {
    value = min
  }
  if (max != null && value > max) {
    value = max
  }
  if (value != null) {
    value = new Intl.NumberFormat(locale, { minimumFractionDigits: decimalLength, maximumFractionDigits: decimalLength }).format(value)
>>>>>>> ee872d01
  }
  format(el, value)
}

const hideCurrencySymbolOnFocus = el => el.$ci.focus && el.$ci.options.distractionFree.hideCurrencySymbol

const hideGroupingSymbolOnFocus = el => el.$ci.focus && el.$ci.options.distractionFree.hideGroupingSymbol

const hideNegligibleDecimalDigitsOnFocus = el => el.$ci.focus && el.$ci.options.distractionFree.hideNegligibleDecimalDigits

const updateInputValue = (el, value) => {
  if (value != null) {
    const { options, currencyFormat, previousConformedValue } = el.$ci
    const formatConfig = { ...currencyFormat }
    if (hideCurrencySymbolOnFocus(el)) {
      formatConfig.prefix = ''
      formatConfig.negativePrefix = '-'
      formatConfig.suffix = ''
    }
    const { conformedValue, fractionDigits } = conformToMask(value, formatConfig, options, previousConformedValue)
    if (typeof conformedValue === 'number') {
      const formattedValue = new Intl.NumberFormat(options.locale, {
        useGrouping: !hideGroupingSymbolOnFocus(el),
        minimumFractionDigits: hideNegligibleDecimalDigitsOnFocus(el) ? fractionDigits.replace(/0+$/, '').length : Math.min(formatConfig.minimumFractionDigits, fractionDigits.length),
        maximumFractionDigits: formatConfig.maximumFractionDigits
      }).format(Math.abs(conformedValue))
      const isNegativeZero = conformedValue === 0 && (1 / conformedValue < 0)
      el.value = `${isNegativeZero || conformedValue < 0 ? formatConfig.negativePrefix : formatConfig.prefix}${formattedValue}${formatConfig.suffix}`
      el.$ci.numberValue = conformedValue
    } else {
      el.value = conformedValue
      el.$ci.numberValue = parse(el.value, formatConfig, false)
    }
  } else {
    el.value = el.$ci.numberValue = null
  }
  el.$ci.previousConformedValue = el.value
}

const format = (el, value) => {
  updateInputValue(el, value)
  let { numberValue, currencyFormat, options } = el.$ci
  if (numberValue != null) {
    numberValue = toInteger(numberValue, options.valueAsInteger, currencyFormat.maximumFractionDigits)
  }
  dispatchEvent(el, 'format-complete', { numberValue })
}

const addEventListener = (el) => {
  el.addEventListener('input', () => {
    const { value, selectionStart, $ci: { currencyFormat, options } } = el
    format(el, value)
    if (el.$ci.focus) {
      setCaretPosition(el, getCaretPositionAfterFormat(el.value, value, selectionStart, currencyFormat, options))
    }
  }, { capture: true })

  el.addEventListener('format', ({ detail }) => {
    const { focus, currencyFormat, options } = el.$ci
    if (!focus) {
      applyFixedFractionFormat(el, toFloat(detail.value, options.valueAsInteger, currencyFormat.maximumFractionDigits))
    }
  })

  el.addEventListener('focus', () => {
    el.$ci.focus = true
    if (hideCurrencySymbolOnFocus(el) || hideGroupingSymbolOnFocus(el) || hideNegligibleDecimalDigitsOnFocus(el)) {
      setTimeout(() => {
        const { value, selectionStart, selectionEnd } = el
        updateInputValue(el, el.value)
        if (Math.abs(selectionStart - selectionEnd) > 0) {
          el.setSelectionRange(0, el.value.length)
        } else {
          setCaretPosition(el, getDistractionFreeCaretPosition(el.$ci.currencyFormat, el.$ci.options, value, selectionStart))
        }
      })
    }
  })

  el.addEventListener('blur', () => {
    el.$ci.focus = false
    applyFixedFractionFormat(el, el.$ci.numberValue)
  })
}

export default {
  bind (el, { value: options }, { context }) {
    const inputElement = init(el, options, context.$CI_DEFAULT_OPTIONS || defaultOptions)
    Vue.nextTick(() => {
      const { value, $ci: { currencyFormat, options } } = inputElement
<<<<<<< HEAD
      if (value) {
        applyFixedFractionFormat(inputElement, toFloat(parse(value, currencyFormat), options.valueAsInteger, currencyFormat.maximumFractionDigits))
      }
=======
      applyFixedFractionFormat(inputElement, toFloat(parse(value, currencyFormat), options, currencyFormat))
>>>>>>> ee872d01
    })
    addEventListener(inputElement)
  },
  componentUpdated (el, { value, oldValue }, { context }) {
    if (!equal(value, oldValue)) {
      const inputElement = init(el, value, context.$CI_DEFAULT_OPTIONS || defaultOptions)
      applyFixedFractionFormat(inputElement, inputElement.$ci.numberValue)
    }
  }
}<|MERGE_RESOLUTION|>--- conflicted
+++ resolved
@@ -38,18 +38,7 @@
 }
 
 const applyFixedFractionFormat = (el, value) => {
-<<<<<<< HEAD
   const { options: { min, max, locale }, currencyFormat: { minimumFractionDigits, maximumFractionDigits } } = el.$ci
-  if (value != null) {
-    if (min != null && value < min) {
-      value = min
-    }
-    if (max != null && value > max) {
-      value = max
-    }
-    value = new Intl.NumberFormat(locale, { minimumFractionDigits, maximumFractionDigits }).format(value)
-=======
-  const { options: { min, max, locale }, currencyFormat: { decimalLength } } = el.$ci
   if (min != null && (value == null || value < min)) {
     value = min
   }
@@ -57,8 +46,7 @@
     value = max
   }
   if (value != null) {
-    value = new Intl.NumberFormat(locale, { minimumFractionDigits: decimalLength, maximumFractionDigits: decimalLength }).format(value)
->>>>>>> ee872d01
+    value = new Intl.NumberFormat(locale, { minimumFractionDigits, maximumFractionDigits }).format(value)
   }
   format(el, value)
 }
@@ -149,13 +137,7 @@
     const inputElement = init(el, options, context.$CI_DEFAULT_OPTIONS || defaultOptions)
     Vue.nextTick(() => {
       const { value, $ci: { currencyFormat, options } } = inputElement
-<<<<<<< HEAD
-      if (value) {
-        applyFixedFractionFormat(inputElement, toFloat(parse(value, currencyFormat), options.valueAsInteger, currencyFormat.maximumFractionDigits))
-      }
-=======
-      applyFixedFractionFormat(inputElement, toFloat(parse(value, currencyFormat), options, currencyFormat))
->>>>>>> ee872d01
+      applyFixedFractionFormat(inputElement, toFloat(parse(value, currencyFormat), options.valueAsInteger, currencyFormat.maximumFractionDigits))
     })
     addEventListener(inputElement)
   },
